/// This module provides the foundation for typesafe Coins.
module AptosFramework::Coin {
    use Std::ASCII;
    use Std::Errors;
    use Std::Event::{Self, EventHandle};
    use Std::Option::{Self, Option};
    use Std::Signer;

    use AptosFramework::TypeInfo;

    // Errors.

    /// When address of account which is used to initilize a coin `CoinType`
    /// doesn't match the deployer of module containining `CoinType`.
    const ECOIN_INFO_ADDRESS_MISMATCH: u64 = 0;

    /// When `CoinType` is already initilized as a coin.
    const ECOIN_INFO_ALREADY_PUBLISHED: u64 = 1;

    /// When `CoinType` hasn't been initialized as a coin.
    const ECOIN_INFO_NOT_PUBLISHED: u64 = 2;

    /// When an account already has `CoinStore` registered for `CoinType`.
    const ECOIN_STORE_ALREADY_PUBLISHED: u64 = 3;

    /// When an account hasn't registered `CoinStore` for `CoinType`.
    const ECOIN_STORE_NOT_PUBLISHED: u64 = 4;

    /// When there's not enough funds to withdraw from an account or from `Coin` resource.
    const EINSUFFICIENT_BALANCE: u64 = 5;

    /// When destruction of `Coin` resource contains non-zero value attempted.
    const EDESTRUCTION_OF_NONZERO_TOKEN: u64 = 6;

    // Core data structures

    /// Represents a set amount of coin.
    struct Coin<phantom CoinType> has store {
        value: u64,
    }

    /// Represents ownership of coin `CoinType` under account.
    struct CoinStore<phantom CoinType> has key {
        coin: Coin<CoinType>,
        deposit_events: EventHandle<DepositEvent>,
        withdraw_events: EventHandle<WithdrawEvent>,
    }

    /// Represents resources storing name, scaling factor and supply,
    /// associated with a coin `CoinType`.
    struct CoinInfo<phantom CoinType> has key {
        name: ASCII::String,
        scaling_factor: u64,
        supply: Option<u64>,
    }

    /// Set of data sent to the event stream during a receive.
    struct DepositEvent has drop, store {
        amount: u64,
    }

    /// Set of data sent to the event stream during a withdrawal.
    struct WithdrawEvent has drop, store {
        amount: u64,
    }

    /// Capability required to mint coins.
    struct MintCapability<phantom CoinType> has copy, key, store { }

    /// Capability required to burn coins.
    struct BurnCapability<phantom CoinType> has copy, key, store { }

    //
    // Getter functions
    //

    /// Returns the balance of `owner` for provided `CoinType`.
    public fun balance<CoinType>(owner: address): u64 acquires CoinStore {
        assert!(
            exists<CoinStore<CoinType>>(owner),
            Errors::not_published(ECOIN_STORE_NOT_PUBLISHED),
        );
        borrow_global<CoinStore<CoinType>>(owner).coin.value
    }

    /// Returns `true` if the type `CoinType` is a registered coin.
    /// Returns `false` otherwise.
    public fun is_registered<CoinType>(): bool {
        let type_info = TypeInfo::type_of<CoinType>();
        let coin_address = TypeInfo::account_address(&type_info);
        exists<CoinInfo<CoinType>>(coin_address)
    }

    /// Returns the name for registered coin `CoinType` as defined in
    /// it's `CoinInfo` resource.
    public fun name<CoinType>(): ASCII::String acquires CoinInfo {
        let type_info = TypeInfo::type_of<CoinType>();
        let coin_address = TypeInfo::account_address(&type_info);
        borrow_global<CoinInfo<CoinType>>(coin_address).name
    }

    /// Returns the scaling factor for registered coin `CoinType`
    /// as defined in its `CoinInfo` resource.
    public fun scaling_factor<CoinType>(): u64 acquires CoinInfo {
        let type_info = TypeInfo::type_of<CoinType>();
        let coin_address = TypeInfo::account_address(&type_info);
        borrow_global<CoinInfo<CoinType>>(coin_address).scaling_factor
    }

    /// Returns the supply for registered coin `CoinType`
    /// which is stored in its `CoinInfo` resource.
    public fun supply<CoinType>(): Option<u64> acquires CoinInfo {
        let type_info = TypeInfo::type_of<CoinType>();
        let coin_address = TypeInfo::account_address(&type_info);
        borrow_global<CoinInfo<CoinType>>(coin_address).supply
    }

    // Public functions

    /// Burn `coin` with capability.
    /// The capability `_cap` should be passed as a reference to `BurnCapability<CoinType>`.
    public fun burn<CoinType>(
        coin: Coin<CoinType>,
        _cap: &BurnCapability<CoinType>,
    ) acquires CoinInfo {
        let Coin { value: amount } = coin;

        let coin_addr = TypeInfo::account_address(&TypeInfo::type_of<CoinType>());
        let supply = &mut borrow_global_mut<CoinInfo<CoinType>>(coin_addr).supply;
        if (Option::is_some(supply)) {
            let supply = Option::borrow_mut(supply);
            *supply = *supply - amount;
        }
    }
    /// Deposit the coin balance into the recipient's account and emit an event.
    public fun deposit<CoinType>(account_addr: address, coin: Coin<CoinType>) acquires CoinStore {
        assert!(
            exists<CoinStore<CoinType>>(account_addr),
            Errors::not_published(ECOIN_STORE_NOT_PUBLISHED),
        );

        let coin_store = borrow_global_mut<CoinStore<CoinType>>(account_addr);
        Event::emit_event<DepositEvent>(
            &mut coin_store.deposit_events,
            DepositEvent { amount: coin.value },
        );

        merge(&mut coin_store.coin, coin);
    }

    /// Destroy a zero-value coin. Calls will fail if the `value` in the passed-in `token` is non-zero
    /// so it is impossible to "burn" any non-zero amount of `Coin` without having
    /// a `BurnCapability` for the specific `CoinType`.
    public fun destroy_zero<CoinType>(zero_coin: Coin<CoinType>) {
        let Coin { value } = zero_coin;
        assert!(value == 0, Errors::invalid_argument(EDESTRUCTION_OF_NONZERO_TOKEN))
    }

    /// Extract `amount` from the passed-in `coin`, where the original token is modified in place.
    public fun extract<CoinType>(coin: &mut Coin<CoinType>, amount: u64): Coin<CoinType> {
        assert!(coin.value >= amount, Errors::invalid_argument(EINSUFFICIENT_BALANCE));
        coin.value = coin.value - amount;
        Coin { value: amount }
    }

    /// Initializing a new coin `CoinType` in the Aptos blockchain.
    /// Returns both Mint and Burn Capabilities which can be used to mint new coins and burn existing ones.
    public fun initialize<CoinType>(
        account: &signer,
        name: ASCII::String,
        scaling_factor: u64,
        monitor_supply: bool,
    ): (MintCapability<CoinType>, BurnCapability<CoinType>) {
        let account_addr = Signer::address_of(account);

        let type_info = TypeInfo::type_of<CoinType>();
        assert!(
            TypeInfo::account_address(&type_info) == account_addr,
            Errors::invalid_argument(ECOIN_INFO_ADDRESS_MISMATCH),
        );

        assert!(
            !exists<CoinInfo<CoinType>>(account_addr),
            Errors::already_published(ECOIN_INFO_ALREADY_PUBLISHED),
        );

        let coin_info = CoinInfo<CoinType> {
            name,
            scaling_factor,
            supply: if (monitor_supply) { Option::some(0) } else { Option::none() },
        };
        move_to(account, coin_info);

        (MintCapability<CoinType> { }, BurnCapability<CoinType> { })
    }

    /// "Merges" the two coins.
    /// The coin is passed in as `dst_coin` will have a value equal to the sum of the two tokens (`dst_coin` and `source_coin`).
    public fun merge<CoinType>(dst_coin: &mut Coin<CoinType>, source_coin: Coin<CoinType>) {
        dst_coin.value = dst_coin.value + source_coin.value;
        let Coin { value: _ } = source_coin;
    }

    /// Mint new `Coin` with `amount` and capability.
    /// The capability `_cap` should be passed as reference to `MintCapability<CoinType>`.
    /// Returns minted `Coin`.
    public fun mint<CoinType>(
        amount: u64,
        _cap: &MintCapability<CoinType>,
    ): Coin<CoinType> acquires CoinInfo {
        let coin_addr = TypeInfo::account_address(&TypeInfo::type_of<CoinType>());
        let supply = &mut borrow_global_mut<CoinInfo<CoinType>>(coin_addr).supply;
        if (Option::is_some(supply)) {
            let supply = Option::borrow_mut(supply);
            *supply = *supply + amount;
        };

        Coin<CoinType> { value: amount }
    }

<<<<<<< HEAD
    /// Creating resource that stores balance of `CoinType` on user account, withdraw and deposit event handlers.
    /// Required if user wants to start accepting deposits of `CoinType` on his account.
=======
    /// Creating a resource stored balance of `CoinType` on the user's account, withdraw and deposit event handlers.
    /// Required if user wants to start accepting deposits of `CoinType` in his account.
>>>>>>> 082af639
    public fun register<CoinType>(account: &signer) {
        assert!(
            !exists<CoinStore<CoinType>>(Signer::address_of(account)),
            Errors::already_published(ECOIN_STORE_ALREADY_PUBLISHED),
        );

        let coin_store = CoinStore<CoinType> {
            coin: Coin { value: 0 },
            deposit_events: Event::new_event_handle<DepositEvent>(account),
            withdraw_events: Event::new_event_handle<WithdrawEvent>(account),
        };
        move_to(account, coin_store);
    }

    /// Transfers `amount` of coins `CoinType` from `from` to `to`.
    public(script) fun transfer<CoinType>(
        from: &signer,
        to: address,
        amount: u64,
    ) acquires CoinStore {
        let coin = withdraw<CoinType>(from, amount);
        deposit(to, coin);
    }

    /// Returns the `value` passed in `coin`.
    public fun value<CoinType>(coin: &Coin<CoinType>): u64 {
        coin.value
    }

    /// Withdraw the `amount` of coin `CoinType` from a user's `account` balance.
    /// Returns withdrawn `Coin<CoinType>`.
    public fun withdraw<CoinType>(
        account: &signer,
        amount: u64,
    ): Coin<CoinType> acquires CoinStore {
        let account_addr = Signer::address_of(account);
        assert!(
            exists<CoinStore<CoinType>>(account_addr),
            Errors::not_published(ECOIN_STORE_NOT_PUBLISHED),
        );
        let coin_store = borrow_global_mut<CoinStore<CoinType>>(account_addr);

        Event::emit_event<WithdrawEvent>(
            &mut coin_store.withdraw_events,
            WithdrawEvent { amount },
        );

        extract(&mut coin_store.coin, amount)
    }

    /// Create a new `Coin<CoinType>` with a value of `0`.
    /// Returns a new `Coin<CoinType>`.
    public fun zero<CoinType>(): Coin<CoinType> {
        Coin<CoinType> {
            value: 0
        }
    }

    //
    // Tests
    //
    #[test_only]
    struct FakeMoney { }

    #[test_only]
    struct FakeMoneyCapabilities has key {
        mint_cap: MintCapability<FakeMoney>,
        burn_cap: BurnCapability<FakeMoney>,
    }

    #[test(source = @0x1, destination = @0x2)]
    public(script) fun end_to_end(
        source: signer,
        destination: signer,
    ) acquires CoinStore, CoinInfo {
        let source_addr = Signer::address_of(&source);
        let destination_addr = Signer::address_of(&destination);

        let (mint_cap, burn_cap) = initialize<FakeMoney>(
            &source,
            ASCII::string(b"Fake money"),
            1,
            true
        );

        register<FakeMoney>(&source);
        register<FakeMoney>(&destination);
        assert!(*Option::borrow(&supply<FakeMoney>()) == 0, 0);

        let coins_minted = mint<FakeMoney>(100, &mint_cap);
        deposit(source_addr, coins_minted);
        transfer<FakeMoney>(&source, destination_addr, 50);

        assert!(balance<FakeMoney>(source_addr) == 50, 1);
        assert!(balance<FakeMoney>(destination_addr) == 50, 2);
        assert!(*Option::borrow(&supply<FakeMoney>()) == 100, 3);

        let coin = withdraw<FakeMoney>(&source, 10);
        assert!(value(&coin) == 10, 4);
        burn(coin, &burn_cap);
        assert!(*Option::borrow(&supply<FakeMoney>()) == 90, 5);

        move_to(&source, FakeMoneyCapabilities{
            mint_cap,
            burn_cap,
        });
    }

    #[test(source = @0x1, destination = @0x2)]
    public(script) fun end_to_end_no_supply(
        source: signer,
        destination: signer,
    ) acquires CoinStore, CoinInfo {
        let source_addr = Signer::address_of(&source);
        let destination_addr = Signer::address_of(&destination);

        let (mint_cap, burn_cap) = initialize<FakeMoney>(
            &source,
            ASCII::string(b"Fake money"),
            1,
            false
        );

        register<FakeMoney>(&source);
        register<FakeMoney>(&destination);
        assert!(Option::is_none(&supply<FakeMoney>()), 0);

        let coins_minted = mint<FakeMoney>(100, &mint_cap);
        deposit(source_addr, coins_minted);
        transfer<FakeMoney>(&source, destination_addr, 50);

        assert!(balance<FakeMoney>(source_addr) == 50, 1);
        assert!(balance<FakeMoney>(destination_addr) == 50, 2);
        assert!(Option::is_none(&supply<FakeMoney>()), 3);

        let coin = withdraw<FakeMoney>(&source, 10);
        burn(coin, &burn_cap);
        assert!(Option::is_none(&supply<FakeMoney>()), 4);

        move_to(&source, FakeMoneyCapabilities{
            mint_cap,
            burn_cap,
        });
    }

    #[test(source = @0x2)]
    #[expected_failure(abort_code = 7)]
    public fun fail_initialize(source: signer) {
        let (mint_cap, burn_cap) = initialize<FakeMoney>(
            &source,
            ASCII::string(b"Fake money"),
            1,
            true
        );

        move_to(&source, FakeMoneyCapabilities{
            mint_cap,
            burn_cap,
        });
    }

    #[test(source = @0x1, destination = @0x2)]
    #[expected_failure(abort_code = 1029)]
    public(script) fun fail_transfer(
        source: signer,
        destination: signer,
    ) acquires CoinStore, CoinInfo {
        let source_addr = Signer::address_of(&source);
        let destination_addr = Signer::address_of(&destination);

        let (mint_cap, burn_cap) = initialize<FakeMoney>(
            &source,
            ASCII::string(b"Fake money"),
            1,
            true);
        register<FakeMoney>(&source);
        assert!(*Option::borrow(&supply<FakeMoney>()) == 0, 0);

        let coins_minted = mint<FakeMoney>(100, &mint_cap);
        deposit(source_addr, coins_minted);

        transfer<FakeMoney>(&source, destination_addr, 50);

        move_to(&source, FakeMoneyCapabilities{
            mint_cap,
            burn_cap,
        });
    }

    #[test(source = @0x1)]
    #[expected_failure(abort_code = 1543)]
    public fun test_destroy_non_zero(source: signer) acquires CoinInfo {
        let (mint_cap, burn_cap) = initialize<FakeMoney>(
            &source,
            ASCII::string(b"Fake money"),
            1,
            true
        );
        register<FakeMoney>(&source);

        let coins_minted = mint<FakeMoney>(100, &mint_cap);
        destroy_zero(coins_minted);

        move_to(&source, FakeMoneyCapabilities{
            mint_cap,
            burn_cap,
        });
    }

    #[test(source = @0x1)]
    public fun test_extract(source: signer) acquires CoinInfo, CoinStore {
        let source_addr = Signer::address_of(&source);

        let (mint_cap, burn_cap) = initialize<FakeMoney>(
            &source,
            ASCII::string(b"Fake money"),
            1,
            true
        );
        register<FakeMoney>(&source);

        let coins_minted =  mint<FakeMoney>(100, &mint_cap);

        let extracted = extract(&mut coins_minted, 25);
        assert!(value(&coins_minted) == 75, 0);
        assert!(value(&extracted) == 25, 1);

        deposit(source_addr, coins_minted);
        deposit(source_addr, extracted);

        assert!(balance<FakeMoney>(source_addr) == 100, 4);

        move_to(&source, FakeMoneyCapabilities{
            mint_cap,
            burn_cap,
        });
    }

    #[test(source = @0x1)]
    public fun test_is_registered(source: signer) {
        assert!(!is_registered<FakeMoney>(), 0);
        let (mint_cap, burn_cap) = initialize<FakeMoney>(
            &source,
            ASCII::string(b"Fake money"),
            1,
            true
        );
        assert!(is_registered<FakeMoney>(), 1);

        move_to(&source, FakeMoneyCapabilities{
            mint_cap,
            burn_cap,
        });
    }

    #[test]
    fun test_zero() {
        let zero = zero<FakeMoney>();
        assert!(value(&zero) == 0, 1);
        destroy_zero(zero);
    }
}<|MERGE_RESOLUTION|>--- conflicted
+++ resolved
@@ -218,13 +218,8 @@
         Coin<CoinType> { value: amount }
     }
 
-<<<<<<< HEAD
-    /// Creating resource that stores balance of `CoinType` on user account, withdraw and deposit event handlers.
-    /// Required if user wants to start accepting deposits of `CoinType` on his account.
-=======
     /// Creating a resource stored balance of `CoinType` on the user's account, withdraw and deposit event handlers.
     /// Required if user wants to start accepting deposits of `CoinType` in his account.
->>>>>>> 082af639
     public fun register<CoinType>(account: &signer) {
         assert!(
             !exists<CoinStore<CoinType>>(Signer::address_of(account)),
@@ -239,7 +234,7 @@
         move_to(account, coin_store);
     }
 
-    /// Transfers `amount` of coins `CoinType` from `from` to `to`.
+    /// Transfers `amount` of coins from `from` to `to`.
     public(script) fun transfer<CoinType>(
         from: &signer,
         to: address,
