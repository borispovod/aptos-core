/// This module provides the foundation for typesafe Coins.
module AptosFramework::Coin {
    use Std::ASCII;
    use Std::Errors;
    use Std::Event::{Self, EventHandle};
    use Std::Option::{Self, Option};
    use Std::Signer;

    use AptosFramework::TypeInfo;

    const ECOIN_INFO_ADDRESS_MISMATCH: u64 = 0;
    const ECOIN_INFO_ALREADY_PUBLISHED: u64 = 1;
    const ECOIN_INFO_NOT_PUBLISHED: u64 = 2;
    const ECOIN_STORE_ALREADY_PUBLISHED: u64 = 3;
    const ECOIN_STORE_NOT_PUBLISHED: u64 = 4;
    const EINSUFFICIENT_BALANCE: u64 = 5;
    const ENO_BURN_CAPABILITY: u64 = 6;
    const ENO_MINT_CAPABILITY: u64 = 7;
    const EDESTRUCTION_OF_NONZERO_TOKEN: u64 = 8;

    // Core data structures

    // Represents a set amount of coin
    struct Coin<phantom CoinType> has store {
        value: u64,
    }

    // Represents ownership of coin
    struct CoinStore<phantom CoinType> has key {
        coin: Coin<CoinType>,
        deposit_events: EventHandle<DepositEvent>,
        withdraw_events: EventHandle<WithdrawEvent>,
    }

    // Represents resources associated with a coin
    struct CoinInfo<phantom CoinType> has key {
        name: ASCII::String,
        scaling_factor: u64,
        supply: Option<u64>,
    }

    // Set of data sent to the event stream during a receive
    struct DepositEvent has drop, store {
        amount: u64,
    }

    // Set of data sent to the event stream during a withdrawal
    struct WithdrawEvent has drop, store {
        amount: u64,
    }

    /// Capability required to mint coins.
    struct MintCapability<phantom CoinType> has copy, key, store { }

    /// Capability required to burn coins.
    struct BurnCapability<phantom CoinType> has copy, key, store { }

    //
    // Getter functions
    //

    /// Returns the balance of `owner`.
    public fun balance<CoinType>(owner: address): u64 acquires CoinStore {
        assert!(
            exists<CoinStore<CoinType>>(owner),
            Errors::not_published(ECOIN_STORE_NOT_PUBLISHED),
        );
        borrow_global<CoinStore<CoinType>>(owner).coin.value
    }

    /// Returns `true` if the type `CoinType` is a registered coin.
    /// Returns `false` otherwise.
<<<<<<< HEAD
    public fun is_coin<CoinType>(): bool {
=======
    public fun is_registered<CoinType>(): bool {
>>>>>>> 27ac627a
        let type_info = TypeInfo::type_of<CoinType>();
        let coin_address = TypeInfo::account_address(&type_info);
        exists<CoinInfo<CoinType>>(coin_address)
    }

    public fun name<CoinType>(): ASCII::String acquires CoinInfo {
        let type_info = TypeInfo::type_of<CoinType>();
        let coin_address = TypeInfo::account_address(&type_info);
        borrow_global<CoinInfo<CoinType>>(coin_address).name
    }

    public fun scaling_factor<CoinType>(): u64 acquires CoinInfo {
        let type_info = TypeInfo::type_of<CoinType>();
        let coin_address = TypeInfo::account_address(&type_info);
        borrow_global<CoinInfo<CoinType>>(coin_address).scaling_factor
    }

    public fun supply<CoinType>(): Option<u64> acquires CoinInfo {
        let type_info = TypeInfo::type_of<CoinType>();
        let coin_address = TypeInfo::account_address(&type_info);
        borrow_global<CoinInfo<CoinType>>(coin_address).supply
    }

    /// Returns the `value` of the passed in `coin`. 
    public fun value<CoinType>(coin: &Coin<CoinType>): u64 {
        coin.value
    }

    // Public functions

    /// Burn `coin` with capability.
    public fun burn<CoinType>(
        coin: Coin<CoinType>,
        _cap: &BurnCapability<CoinType>,
    ) acquires CoinInfo {
        let Coin { value: amount } = coin;

        let coin_addr = TypeInfo::account_address(&TypeInfo::type_of<CoinType>());
        let supply = &mut borrow_global_mut<CoinInfo<CoinType>>(coin_addr).supply;
        if (Option::is_some(supply)) {
            let supply = Option::borrow_mut(supply);
            *supply = *supply - amount;
        }
    }
    /// Deposit the coin  balance into the recipients account and emit an event.
    public fun deposit<CoinType>(account_addr: address, coin: Coin<CoinType>) acquires CoinStore {
        assert!(
            exists<CoinStore<CoinType>>(account_addr),
            Errors::not_published(ECOIN_STORE_NOT_PUBLISHED),
        );

        let coin_store = borrow_global_mut<CoinStore<CoinType>>(account_addr);
        Event::emit_event<DepositEvent>(
            &mut coin_store.deposit_events,
            DepositEvent { amount: coin.value },
        );

        merge(&mut coin_store.coin, coin);
    }

    /// Destroy a zero-value coin. Calls will fail if the `value` in the passed-in `token` is non-zero
    /// so it is impossible to "burn" any non-zero amount of `Coin` without having
    /// a `BurnCapability` for the specific `CoinType`.
    public fun destroy_zero<CoinType>(zero_coin: Coin<CoinType>) {
        let Coin { value } = zero_coin;
        assert!(value == 0, Errors::invalid_argument(EDESTRUCTION_OF_NONZERO_TOKEN))
    }

    /// Extract `amount` from the passed-in `coin`, where the original token is modified in place.
    public fun extract<CoinType>(coin: &mut Coin<CoinType>, amount: u64): Coin<CoinType> {
        assert!(coin.value >= amount, Errors::invalid_argument(EINSUFFICIENT_BALANCE));
        coin.value = coin.value - amount;
        Coin { value: amount }
    }

<<<<<<< HEAD
    public fun initialize<CoinType>(
=======
    public(script) fun initialize<CoinType>(
>>>>>>> 27ac627a
        account: &signer,
        name: ASCII::String,
        scaling_factor: u64,
        monitor_supply: bool,
    ): (MintCapability<CoinType>, BurnCapability<CoinType>) {
        let account_addr = Signer::address_of(account);

        let type_info = TypeInfo::type_of<CoinType>();
        assert!(
            TypeInfo::account_address(&type_info) == account_addr,
            Errors::invalid_argument(ECOIN_INFO_ADDRESS_MISMATCH),
        );

        assert!(
            !exists<CoinInfo<CoinType>>(account_addr),
            Errors::already_published(ECOIN_INFO_ALREADY_PUBLISHED),
        );

        let coin_info = CoinInfo<CoinType> {
            name,
            scaling_factor,
            supply: if (monitor_supply) { Option::some(0) } else { Option::none() },
        };
        move_to(account, coin_info);

        (MintCapability<CoinType> { }, BurnCapability<CoinType> { })
    }

    /// "Merges" the two coins.
    /// The coin passed in as `dst_coin` will have a value equal to the sum of the two tokens (`dst_coin` and `source_coin`).
    public fun merge<CoinType>(dst_coin: &mut Coin<CoinType>, source_coin: Coin<CoinType>) {
        dst_coin.value = dst_coin.value + source_coin.value;
        let Coin { value: _ } = source_coin;
    }

    /// Mint new `Coin` with amount and capability.
    /// Returns minted `Coin`.
    public fun mint<CoinType>(
        amount: u64,
        _cap: &MintCapability<CoinType>,
    ): Coin<CoinType> acquires CoinInfo {
        let coin_addr = TypeInfo::account_address(&TypeInfo::type_of<CoinType>());
        let supply = &mut borrow_global_mut<CoinInfo<CoinType>>(coin_addr).supply;
        if (Option::is_some(supply)) {
            let supply = Option::borrow_mut(supply);
            *supply = *supply + amount;
        };

        Coin<CoinType> { value: amount }
    }

    public fun register<CoinType>(account: &signer) {
        assert!(
            !exists<CoinStore<CoinType>>(Signer::address_of(account)),
            Errors::already_published(ECOIN_STORE_ALREADY_PUBLISHED),
        );

        let coin_store = CoinStore<CoinType> {
            coin: Coin { value: 0 },
            deposit_events: Event::new_event_handle<DepositEvent>(account),
            withdraw_events: Event::new_event_handle<WithdrawEvent>(account),
        };
        move_to(account, coin_store);
    }

    /// Transfers `amount` of coins from `from` to `to`.
    public(script) fun transfer<CoinType>(
        from: &signer,
        to: address,
        amount: u64,
    ) acquires CoinStore {
        let coin = withdraw<CoinType>(from, amount);
        deposit(to, coin);
    }

    /// Returns the `value` of the passed in `coin`.
    public fun value<CoinType>(coin: &Coin<CoinType>): u64 {
        coin.value
    }

    public fun withdraw<CoinType>(
        account: &signer,
        amount: u64,
    ): Coin<CoinType> acquires CoinStore {
        let account_addr = Signer::address_of(account);
        assert!(
            exists<CoinStore<CoinType>>(account_addr),
            Errors::not_published(ECOIN_STORE_NOT_PUBLISHED),
        );
        let coin_store = borrow_global_mut<CoinStore<CoinType>>(account_addr);

        Event::emit_event<WithdrawEvent>(
            &mut coin_store.withdraw_events,
            WithdrawEvent { amount },
        );

        extract(&mut coin_store.coin, amount)
    }

    /// Create a new `Coin<CoinType>` with a value of `0`.
    public fun zero<CoinType>(): Coin<CoinType> {
        Coin<CoinType> {
            value: 0
        }
    }

    //
    // Tests
    //
    #[test_only]
    struct FakeMoney { }

    #[test_only]
    struct FakeMoneyCapabilities has key {
        mint_cap: MintCapability<FakeMoney>,
        burn_cap: BurnCapability<FakeMoney>,
    }

    #[test(source = @0x1, destination = @0x2)]
    public(script) fun end_to_end(
        source: signer,
        destination: signer,
    ) acquires CoinStore, CoinInfo {
        let source_addr = Signer::address_of(&source);
        let destination_addr = Signer::address_of(&destination);

        let (mint_cap, burn_cap) = initialize<FakeMoney>(
            &source,
            ASCII::string(b"Fake money"),
            1,
            true
        );

        register<FakeMoney>(&source);
        register<FakeMoney>(&destination);
        assert!(*Option::borrow(&supply<FakeMoney>()) == 0, 0);

        let coins_minted = mint<FakeMoney>(100, &mint_cap);
        deposit(source_addr, coins_minted);
        transfer<FakeMoney>(&source, destination_addr, 50);

        assert!(balance<FakeMoney>(source_addr) == 50, 1);
        assert!(balance<FakeMoney>(destination_addr) == 50, 2);
        assert!(*Option::borrow(&supply<FakeMoney>()) == 100, 3);

        let coin = withdraw<FakeMoney>(&source, 10);
        assert!(value(&coin) == 10, 4);
<<<<<<< HEAD
        burn(coin, &burn_cap);
        assert!(*Option::borrow(&supply<FakeMoney>()) == 90, 5);

        move_to(&source, FakeMoneyCapabilities{
            mint_cap,
            burn_cap,
        });
=======
        burn(&source, coin);
        assert!(*Option::borrow(&supply<FakeMoney>()) == 90, 5);
>>>>>>> 27ac627a
    }

    #[test(source = @0x1, destination = @0x2)]
    public(script) fun end_to_end_no_supply(
        source: signer,
        destination: signer,
    ) acquires CoinStore, CoinInfo {
        let source_addr = Signer::address_of(&source);
        let destination_addr = Signer::address_of(&destination);

        let (mint_cap, burn_cap) = initialize<FakeMoney>(
            &source,
            ASCII::string(b"Fake money"),
            1,
            false
        );

        register<FakeMoney>(&source);
        register<FakeMoney>(&destination);
        assert!(Option::is_none(&supply<FakeMoney>()), 0);

        let coins_minted = mint<FakeMoney>(100, &mint_cap);
        deposit(source_addr, coins_minted);
        transfer<FakeMoney>(&source, destination_addr, 50);

        assert!(balance<FakeMoney>(source_addr) == 50, 1);
        assert!(balance<FakeMoney>(destination_addr) == 50, 2);
        assert!(Option::is_none(&supply<FakeMoney>()), 3);

        let coin = withdraw<FakeMoney>(&source, 10);
        burn(coin, &burn_cap);
        assert!(Option::is_none(&supply<FakeMoney>()), 4);

        move_to(&source, FakeMoneyCapabilities{
            mint_cap,
            burn_cap,
        });
    }

    #[test(source = @0x2)]
    #[expected_failure(abort_code = 7)]
    public fun fail_initialize(source: signer) {
        let (mint_cap, burn_cap) = initialize<FakeMoney>(
            &source,
            ASCII::string(b"Fake money"),
            1,
            true
        );

        move_to(&source, FakeMoneyCapabilities{
            mint_cap,
            burn_cap,
        });
    }

    #[test(source = @0x1, destination = @0x2)]
    #[expected_failure(abort_code = 1029)]
    public(script) fun fail_transfer(
        source: signer,
        destination: signer,
    ) acquires CoinStore, CoinInfo {
        let source_addr = Signer::address_of(&source);
        let destination_addr = Signer::address_of(&destination);

        let (mint_cap, burn_cap) = initialize<FakeMoney>(
            &source,
            ASCII::string(b"Fake money"),
            1,
            true);
        register<FakeMoney>(&source);
        assert!(*Option::borrow(&supply<FakeMoney>()) == 0, 0);

        let coins_minted = mint<FakeMoney>(100, &mint_cap);
        deposit(source_addr, coins_minted);

        transfer<FakeMoney>(&source, destination_addr, 50);

        move_to(&source, FakeMoneyCapabilities{
            mint_cap,
            burn_cap,
        });
    }

    #[test(source = @0x1)]
    #[expected_failure(abort_code = 2055)]
    public fun test_destroy_non_zero(source: signer) acquires CoinInfo {
        let (mint_cap, burn_cap) = initialize<FakeMoney>(
            &source,
            ASCII::string(b"Fake money"),
            1,
            true
        );
        register<FakeMoney>(&source);

        let coins_minted = mint<FakeMoney>(100, &mint_cap);
        destroy_zero(coins_minted);

        move_to(&source, FakeMoneyCapabilities{
            mint_cap,
            burn_cap,
        });
    }

    #[test(source = @0x1)]
    public fun test_extract(source: signer) acquires CoinInfo, CoinStore {
        let source_addr = Signer::address_of(&source);

        let (mint_cap, burn_cap) = initialize<FakeMoney>(
            &source,
            ASCII::string(b"Fake money"),
            1,
            true
        );
        register<FakeMoney>(&source);

        let coins_minted =  mint<FakeMoney>(100, &mint_cap);

        let extracted = extract(&mut coins_minted, 25);
        assert!(value(&coins_minted) == 75, 0);
        assert!(value(&extracted) == 25, 1);

        deposit(source_addr, coins_minted);
        deposit(source_addr, extracted);

        assert!(balance<FakeMoney>(source_addr) == 100, 4);

        move_to(&source, FakeMoneyCapabilities{
            mint_cap,
            burn_cap,
        });
    }

    #[test(source = @0x1)]
    public fun test_is_coin(source: signer) {
        assert!(!is_coin<FakeMoney>(), 0);
        let (mint_cap, burn_cap) = initialize<FakeMoney>(
            &source,
            ASCII::string(b"Fake money"),
            1,
            true
        );
        assert!(is_coin<FakeMoney>(), 1);

        move_to(&source, FakeMoneyCapabilities{
            mint_cap,
            burn_cap,
        });
    }

    #[test]
    fun test_zero() {
        let zero = zero<FakeMoney>();
        assert!(value(&zero) == 0, 1);
        destroy_zero(zero);
    }

    #[test(source = @0x1)]
    #[expected_failure(abort_code = 2055)]
    public(script) fun test_destroy_non_zero(source: signer) acquires CoinInfo, CoinStore, MintCapability {
        let source_addr = Signer::address_of(&source);

        initialize<FakeMoney>(&source, b"Fake money", 1, true);
        register<FakeMoney>(&source);

        mint<FakeMoney>(&source, source_addr, 100);
        let coin = withdraw<FakeMoney>(&source, 100);

        destroy_zero(coin);
    }

    #[test(source = @0x1)]
    public(script) fun test_extract(source: signer) acquires CoinInfo, CoinStore, MintCapability {
        let source_addr = Signer::address_of(&source);

        initialize<FakeMoney>(&source, b"Fake money", 1, true);
        register<FakeMoney>(&source);

        mint<FakeMoney>(&source, source_addr, 100);
        let coin = withdraw<FakeMoney>(&source, 100);

        let extracted = extract(&mut coin, 25);
        assert!(value(&coin) == 75, 0);
        assert!(value(&extracted) == 25, 1);

        deposit(source_addr, coin);
        deposit(source_addr, extracted);

        assert!(balance<FakeMoney>(source_addr) == 100, 4);
    }

    #[test(source = @0x1)]
    public(script) fun test_is_registered(source: signer) {
        assert!(!is_registered<FakeMoney>(), 0);
        initialize<FakeMoney>(&source, b"Fake money", 1, true);
        assert!(is_registered<FakeMoney>(), 1);
    }

    #[test]
    fun test_zero() {
        let zero = zero<FakeMoney>();
        assert!(value(&zero) == 0, 1);
        destroy_zero(zero);
    }
}<|MERGE_RESOLUTION|>--- conflicted
+++ resolved
@@ -70,11 +70,7 @@
 
     /// Returns `true` if the type `CoinType` is a registered coin.
     /// Returns `false` otherwise.
-<<<<<<< HEAD
-    public fun is_coin<CoinType>(): bool {
-=======
     public fun is_registered<CoinType>(): bool {
->>>>>>> 27ac627a
         let type_info = TypeInfo::type_of<CoinType>();
         let coin_address = TypeInfo::account_address(&type_info);
         exists<CoinInfo<CoinType>>(coin_address)
@@ -96,11 +92,6 @@
         let type_info = TypeInfo::type_of<CoinType>();
         let coin_address = TypeInfo::account_address(&type_info);
         borrow_global<CoinInfo<CoinType>>(coin_address).supply
-    }
-
-    /// Returns the `value` of the passed in `coin`. 
-    public fun value<CoinType>(coin: &Coin<CoinType>): u64 {
-        coin.value
     }
 
     // Public functions
@@ -150,11 +141,7 @@
         Coin { value: amount }
     }
 
-<<<<<<< HEAD
     public fun initialize<CoinType>(
-=======
-    public(script) fun initialize<CoinType>(
->>>>>>> 27ac627a
         account: &signer,
         name: ASCII::String,
         scaling_factor: u64,
@@ -302,7 +289,6 @@
 
         let coin = withdraw<FakeMoney>(&source, 10);
         assert!(value(&coin) == 10, 4);
-<<<<<<< HEAD
         burn(coin, &burn_cap);
         assert!(*Option::borrow(&supply<FakeMoney>()) == 90, 5);
 
@@ -310,10 +296,6 @@
             mint_cap,
             burn_cap,
         });
-=======
-        burn(&source, coin);
-        assert!(*Option::borrow(&supply<FakeMoney>()) == 90, 5);
->>>>>>> 27ac627a
     }
 
     #[test(source = @0x1, destination = @0x2)]
@@ -447,15 +429,15 @@
     }
 
     #[test(source = @0x1)]
-    public fun test_is_coin(source: signer) {
-        assert!(!is_coin<FakeMoney>(), 0);
+    public fun test_is_registered(source: signer) {
+        assert!(!is_registered<FakeMoney>(), 0);
         let (mint_cap, burn_cap) = initialize<FakeMoney>(
             &source,
             ASCII::string(b"Fake money"),
             1,
             true
         );
-        assert!(is_coin<FakeMoney>(), 1);
+        assert!(is_registered<FakeMoney>(), 1);
 
         move_to(&source, FakeMoneyCapabilities{
             mint_cap,
@@ -469,52 +451,4 @@
         assert!(value(&zero) == 0, 1);
         destroy_zero(zero);
     }
-
-    #[test(source = @0x1)]
-    #[expected_failure(abort_code = 2055)]
-    public(script) fun test_destroy_non_zero(source: signer) acquires CoinInfo, CoinStore, MintCapability {
-        let source_addr = Signer::address_of(&source);
-
-        initialize<FakeMoney>(&source, b"Fake money", 1, true);
-        register<FakeMoney>(&source);
-
-        mint<FakeMoney>(&source, source_addr, 100);
-        let coin = withdraw<FakeMoney>(&source, 100);
-
-        destroy_zero(coin);
-    }
-
-    #[test(source = @0x1)]
-    public(script) fun test_extract(source: signer) acquires CoinInfo, CoinStore, MintCapability {
-        let source_addr = Signer::address_of(&source);
-
-        initialize<FakeMoney>(&source, b"Fake money", 1, true);
-        register<FakeMoney>(&source);
-
-        mint<FakeMoney>(&source, source_addr, 100);
-        let coin = withdraw<FakeMoney>(&source, 100);
-
-        let extracted = extract(&mut coin, 25);
-        assert!(value(&coin) == 75, 0);
-        assert!(value(&extracted) == 25, 1);
-
-        deposit(source_addr, coin);
-        deposit(source_addr, extracted);
-
-        assert!(balance<FakeMoney>(source_addr) == 100, 4);
-    }
-
-    #[test(source = @0x1)]
-    public(script) fun test_is_registered(source: signer) {
-        assert!(!is_registered<FakeMoney>(), 0);
-        initialize<FakeMoney>(&source, b"Fake money", 1, true);
-        assert!(is_registered<FakeMoney>(), 1);
-    }
-
-    #[test]
-    fun test_zero() {
-        let zero = zero<FakeMoney>();
-        assert!(value(&zero) == 0, 1);
-        destroy_zero(zero);
-    }
 }