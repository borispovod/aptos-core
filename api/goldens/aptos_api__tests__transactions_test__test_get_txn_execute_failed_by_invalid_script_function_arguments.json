--- conflicted
+++ resolved
@@ -1,15 +1,6 @@
 {
   "type": "user_transaction",
   "version": "2",
-<<<<<<< HEAD
-  "hash": "0x02aa80c427a672ff050f2feccfdd8b26ccd0e71a6933aa159d6910d38695eb22",
-  "state_root_hash": "0xd00fb29dec0ff75b945fa5fe39514dc1850667a781c49d65aa8cb3a4c5641cfb",
-  "event_root_hash": "0x414343554d554c41544f525f504c414345484f4c4445525f4841534800000000",
-  "gas_used": "1",
-  "success": false,
-  "vm_status": "Transaction Executed and Committed with Error FAILED_TO_DESERIALIZE_ARGUMENT",
-  "accumulator_root_hash": "0x53667610dca5be4b9a75dfbbf3770c76f909cbd3b52fe4fe270292ded68e8a55",
-=======
   "hash": "",
   "state_root_hash": "",
   "event_root_hash": "",
@@ -17,7 +8,6 @@
   "success": false,
   "vm_status": "Transaction Executed and Committed with Error FAILED_TO_DESERIALIZE_ARGUMENT",
   "accumulator_root_hash": "",
->>>>>>> 27ac627a
   "changes": [
     {
       "type": "write_resource",
